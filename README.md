--- conflicted
+++ resolved
@@ -1,21 +1,19 @@
 # CUGL
 Concordia University Graphics Library
 
-<<<<<<< HEAD
 * Original author and maintainer: [Dr. Peter Grogono](https://users.encs.concordia.ca/~grogono/)
 * Source code is under [src/](src/)
 * GitHub pages [documentation](https://openiss.github.io/CUGL/)
 * Current maintainers: Serguei Mokhov and Jashanjot Singh for the OpenISS team
-=======
-# include
+
+### include
 CUGL header files
 
-# src
+### src
 CUGL source files
 
-# samples
+### samples
 CUGL examples
 
-# cmake-modules
-FindCUGL.cmake
->>>>>>> 544c9d65
+### cmake-modules
+FindCUGL.cmake